--- conflicted
+++ resolved
@@ -1,234 +1,129 @@
-<<<<<<< HEAD
-import sbtassembly.AssemblyPlugin.autoImport._
-
-// Enable plugins
-enablePlugins(JavaAppPackaging, DockerPlugin)
-
-// Basic project information
-ThisBuild / version := "0.1.0-SNAPSHOT"
-ThisBuild / scalaVersion := "2.12.18" // Updated to match Spark container's Scala version
-ThisBuild / organization := "scala"
-
-// Java compatibility settings for newer JVM versions
-ThisBuild / javacOptions ++= Seq(
-  "-source", "11",
-  "-target", "11"
-)
-
-// Project definition
-lazy val root = (project in file("."))
-  .settings(
-    name := "data-pipeline-scala",
-
-    // Compiler options for better code quality and performance
-    scalacOptions ++= Seq(
-      "-encoding",
-      "UTF-8", // Specify character encoding
-      "-deprecation", // Warn about deprecated features
-      "-unchecked", // Warn about unchecked operations
-      "-feature", // Warn about features that should be imported explicitly
-      "-Xlint", // Enable additional warnings
-      "-Ywarn-dead-code", // Warn about dead code
-      "-Ywarn-numeric-widen", // Warn about numeric widening
-      "-Ywarn-value-discard" // Warn about discarded values
-    ),
-
-    // JVM options for better performance and Java 11 compatibility
-    javaOptions ++= Seq(
-      "-Xmx2G", // Maximum heap size
-      "-XX:+UseG1GC" // Use G1 garbage collector
-    ),
-
-    // Core dependencies for Spark batch processing
-    libraryDependencies ++= Seq(
-      // Apache Spark dependencies
-      "org.apache.spark" %% "spark-core" % "3.5.0",
-      "org.apache.spark" %% "spark-sql" % "3.5.0",
-      "org.apache.spark" %% "spark-streaming" % "3.5.0",
-      "org.apache.spark" %% "spark-sql-kafka-0-10" % "3.5.0",
-      
-      // Delta Lake for ACID transactions and data versioning
-      "io.delta" %% "delta-core" % "2.4.0",
-      
-      // AWS S3 support
-      "org.apache.hadoop" % "hadoop-aws" % "3.3.4",
-      "com.amazonaws" % "aws-java-sdk-bundle" % "1.12.565" exclude("com.fasterxml.jackson.core", "jackson-databind"),
-      
-      // Kafka dependencies for Bronze tier ingestion
-      "org.apache.kafka" % "kafka-clients" % "3.6.0",
-
-      // PostgreSQL JDBC driver for Grafana analytics
-      "org.postgresql" % "postgresql" % "42.7.1",
-
-      // JSON processing for sensor data
-      "io.circe" %% "circe-core" % "0.14.6",
-      "io.circe" %% "circe-generic" % "0.14.6",
-      "io.circe" %% "circe-parser" % "0.14.6",
-
-      // Configuration management
-      "com.typesafe" % "config" % "1.4.3",
-
-      // Logging
-      "ch.qos.logback" % "logback-classic" % "1.4.11",
-      "com.typesafe.scala-logging" %% "scala-logging" % "3.9.5",
-
-      // Testing dependencies
-      "org.scalatest" %% "scalatest" % "3.2.17" % Test,
-      "org.scalatestplus" %% "mockito-4-6" % "3.2.15.0" % Test,
-
-      // Jackson for JSON processing
-      "com.fasterxml.jackson.module" %% "jackson-module-scala" % "2.17.0"
-    ),
-
-    // Test configuration
-    Test / parallelExecution := false,
-    Test / testOptions += Tests.Argument(
-      TestFrameworks.ScalaTest,
-      "-oD"
-    ),
-
-    // Assembly plugin for creating fat JARs
-    assembly / assemblyMergeStrategy := {
-      case PathList("META-INF", xs @ _*) => MergeStrategy.discard
-      case "application.conf"            => MergeStrategy.concat
-      case "reference.conf"              => MergeStrategy.concat
-      case _                             => MergeStrategy.first
-    },
-
-    // Docker configuration
-    Docker / packageName := "data-pipeline-spark",
-    Docker / version := version.value,
-    dockerBaseImage := "openjdk:11-jre-slim",
-    dockerExposedPorts := Seq(8080)
-  )
-=======
-import sbtassembly.AssemblyPlugin.autoImport._
-import com.typesafe.sbt.packager.docker.DockerPlugin.autoImport._
-import sbt.Keys._
-
-// Basic project information
-ThisBuild / version := "0.1.0-SNAPSHOT"
-ThisBuild / scalaVersion := "2.13.13" // Latest stable Scala 2.13
-ThisBuild / organization := "scala"
-
-// Project definition
-lazy val root = (project in file("."))
-  .enablePlugins(JavaAppPackaging, DockerPlugin)
-  .settings(
-    name := "data-pipeline-scala",
-    mainClass in assembly := Some(
-      "ingestion.KafkaIngest" // Main class for the application
-    ), // Main class for the application
-    // Compiler options for better code quality and performance
-    scalacOptions ++= Seq(
-      "-encoding",
-      "UTF-8", // Specify character encoding
-      "-deprecation", // Warn about deprecated features
-      "-unchecked", // Warn about unchecked operations
-      "-feature", // Warn about features that should be imported explicitly
-      "-Xlint", // Enable additional warnings
-      "-Ywarn-dead-code", // Warn about dead code
-      "-Ywarn-numeric-widen", // Warn about numeric widening
-      "-Ywarn-value-discard" // Warn about discarded values
-      // "-Xfatal-warnings" // Turn warnings into errors (remove for development)
-    ),
-
-    // JVM options for better performance
-    javaOptions ++= Seq(
-      "-Xmx2G", // Maximum heap size
-      "-XX:+UseG1GC", // Use G1 garbage collector
-      "-XX:+UseStringDeduplication" // Reduce memory usage
-    ),
-
-    // Dependency management
-    libraryDependencies ++= Seq(
-      // Kafka dependencies for message streaming
-      "org.apache.kafka" % "kafka-clients" % "3.6.0",
-      "org.apache.kafka" %% "kafka-streams-scala" % "3.6.0",
-
-      // Spark dependencies for data processing
-      "org.apache.spark" %% "spark-core" % "3.5.1",
-      "org.apache.spark" %% "spark-sql" % "3.5.1",
-      "org.apache.spark" %% "spark-streaming" % "3.5.1",
-
-      // Akka for actor-based concurrency (useful for IoT device simulation)
-      "com.typesafe.akka" %% "akka-actor-typed" % "2.8.5",
-      "com.typesafe.akka" %% "akka-stream" % "2.8.5",
-
-      // JSON processing
-      "io.circe" %% "circe-core" % "0.14.6",
-      "io.circe" %% "circe-generic" % "0.14.6",
-      "io.circe" %% "circe-parser" % "0.14.6",
-
-      // Configuration management
-      "com.typesafe" % "config" % "1.4.3",
-
-      // Logging
-      "ch.qos.logback" % "logback-classic" % "1.4.11",
-      "com.typesafe.scala-logging" %% "scala-logging" % "3.9.5",
-
-      // Testing dependencies
-      "org.scalatest" %% "scalatest" % "3.2.17" % Test,
-      "org.scalatestplus" %% "mockito-4-6" % "3.2.15.0" % Test,
-      "com.typesafe.akka" %% "akka-testkit" % "2.8.5" % Test,
-
-      // Metrics and monitoring
-      "io.micrometer" % "micrometer-core" % "1.12.0",
-      "io.micrometer" % "micrometer-registry-prometheus" % "1.12.0",
-      "com.fasterxml.jackson.module" %% "jackson-module-scala" % "2.17.0"
-    ),
-
-    // Test configuration
-    Test / parallelExecution := false, // Run tests sequentially for integration tests
-    Test / testOptions += Tests.Argument(
-      TestFrameworks.ScalaTest,
-      "-oD"
-    ), // Show test durations
-
-    // Assembly plugin for creating fat JARs
-    assembly / assemblyMergeStrategy := {
-      case PathList("META-INF", xs @ _*) => MergeStrategy.discard
-      case "application.conf"            => MergeStrategy.concat
-      case "reference.conf"              => MergeStrategy.concat
-      case _                             => MergeStrategy.first
-    },
-
-    // Docker configuration for containerization
-    Docker / packageName := "data-pipeline-scala",
-    Docker / version := version.value,
-    dockerBaseImage := "openjdk:11-jre-slim",
-    dockerExposedPorts := Seq(8080, 9092)
-  )
-
-// Additional sub-projects for modular architecture
-lazy val common = (project in file("modules/common"))
-  .settings(
-    name := "data-pipeline-common",
-    libraryDependencies ++= Seq(
-      "io.circe" %% "circe-core" % "0.14.6",
-      "io.circe" %% "circe-generic" % "0.14.6"
-    )
-  )
-
-lazy val producers = (project in file("modules/producers"))
-  .dependsOn(common)
-  .settings(
-    name := "data-pipeline-producers",
-    libraryDependencies ++= Seq(
-      "org.apache.kafka" % "kafka-clients" % "3.6.0",
-      "com.typesafe.akka" %% "akka-actor-typed" % "2.8.5",
-      "com.fasterxml.jackson.module" %% "jackson-module-scala" % "2.17.0"
-    )
-  )
-
-lazy val consumers = (project in file("modules/consumers"))
-  .dependsOn(common)
-  .settings(
-    name := "data-pipeline-consumers",
-    libraryDependencies ++= Seq(
-      "org.apache.kafka" % "kafka-clients" % "3.6.0",
-      "org.apache.kafka" %% "kafka-streams-scala" % "3.6.0",
-      "com.fasterxml.jackson.module" %% "jackson-module-scala" % "2.17.0"
-    )
-  )
->>>>>>> b422f040
+import sbtassembly.AssemblyPlugin.autoImport._
+import com.typesafe.sbt.packager.docker.DockerPlugin.autoImport._
+import sbt.Keys._
+
+// Basic project information
+ThisBuild / version := "0.1.0-SNAPSHOT"
+ThisBuild / scalaVersion := "2.13.13" // Latest stable Scala 2.13
+ThisBuild / organization := "scala"
+
+// Project definition
+lazy val root = (project in file("."))
+  .enablePlugins(JavaAppPackaging, DockerPlugin)
+  .settings(
+    name := "data-pipeline-scala",
+    mainClass in assembly := Some(
+      "ingestion.KafkaIngest" // Main class for the application
+    ), // Main class for the application
+    // Compiler options for better code quality and performance
+    scalacOptions ++= Seq(
+      "-encoding",
+      "UTF-8", // Specify character encoding
+      "-deprecation", // Warn about deprecated features
+      "-unchecked", // Warn about unchecked operations
+      "-feature", // Warn about features that should be imported explicitly
+      "-Xlint", // Enable additional warnings
+      "-Ywarn-dead-code", // Warn about dead code
+      "-Ywarn-numeric-widen", // Warn about numeric widening
+      "-Ywarn-value-discard" // Warn about discarded values
+      // "-Xfatal-warnings" // Turn warnings into errors (remove for development)
+    ),
+
+    // JVM options for better performance
+    javaOptions ++= Seq(
+      "-Xmx2G", // Maximum heap size
+      "-XX:+UseG1GC", // Use G1 garbage collector
+      "-XX:+UseStringDeduplication" // Reduce memory usage
+    ),
+
+    // Dependency management
+    libraryDependencies ++= Seq(
+      // Kafka dependencies for message streaming
+      "org.apache.kafka" % "kafka-clients" % "3.6.0",
+      "org.apache.kafka" %% "kafka-streams-scala" % "3.6.0",
+
+      // Spark dependencies for data processing
+      "org.apache.spark" %% "spark-core" % "3.5.1",
+      "org.apache.spark" %% "spark-sql" % "3.5.1",
+      "org.apache.spark" %% "spark-streaming" % "3.5.1",
+
+      // Akka for actor-based concurrency (useful for IoT device simulation)
+      "com.typesafe.akka" %% "akka-actor-typed" % "2.8.5",
+      "com.typesafe.akka" %% "akka-stream" % "2.8.5",
+
+      // JSON processing
+      "io.circe" %% "circe-core" % "0.14.6",
+      "io.circe" %% "circe-generic" % "0.14.6",
+      "io.circe" %% "circe-parser" % "0.14.6",
+
+      // Configuration management
+      "com.typesafe" % "config" % "1.4.3",
+
+      // Logging
+      "ch.qos.logback" % "logback-classic" % "1.4.11",
+      "com.typesafe.scala-logging" %% "scala-logging" % "3.9.5",
+
+      // Testing dependencies
+      "org.scalatest" %% "scalatest" % "3.2.17" % Test,
+      "org.scalatestplus" %% "mockito-4-6" % "3.2.15.0" % Test,
+      "com.typesafe.akka" %% "akka-testkit" % "2.8.5" % Test,
+
+      // Metrics and monitoring
+      "io.micrometer" % "micrometer-core" % "1.12.0",
+      "io.micrometer" % "micrometer-registry-prometheus" % "1.12.0",
+      "com.fasterxml.jackson.module" %% "jackson-module-scala" % "2.17.0"
+    ),
+
+    // Test configuration
+    Test / parallelExecution := false, // Run tests sequentially for integration tests
+    Test / testOptions += Tests.Argument(
+      TestFrameworks.ScalaTest,
+      "-oD"
+    ), // Show test durations
+
+    // Assembly plugin for creating fat JARs
+    assembly / assemblyMergeStrategy := {
+      case PathList("META-INF", xs @ _*) => MergeStrategy.discard
+      case "application.conf"            => MergeStrategy.concat
+      case "reference.conf"              => MergeStrategy.concat
+      case _                             => MergeStrategy.first
+    },
+
+    // Docker configuration for containerization
+    Docker / packageName := "data-pipeline-scala",
+    Docker / version := version.value,
+    dockerBaseImage := "openjdk:11-jre-slim",
+    dockerExposedPorts := Seq(8080, 9092)
+  )
+
+// Additional sub-projects for modular architecture
+lazy val common = (project in file("modules/common"))
+  .settings(
+    name := "data-pipeline-common",
+    libraryDependencies ++= Seq(
+      "io.circe" %% "circe-core" % "0.14.6",
+      "io.circe" %% "circe-generic" % "0.14.6"
+    )
+  )
+
+lazy val producers = (project in file("modules/producers"))
+  .dependsOn(common)
+  .settings(
+    name := "data-pipeline-producers",
+    libraryDependencies ++= Seq(
+      "org.apache.kafka" % "kafka-clients" % "3.6.0",
+      "com.typesafe.akka" %% "akka-actor-typed" % "2.8.5",
+      "com.fasterxml.jackson.module" %% "jackson-module-scala" % "2.17.0"
+    )
+  )
+
+lazy val consumers = (project in file("modules/consumers"))
+  .dependsOn(common)
+  .settings(
+    name := "data-pipeline-consumers",
+    libraryDependencies ++= Seq(
+      "org.apache.kafka" % "kafka-clients" % "3.6.0",
+      "org.apache.kafka" %% "kafka-streams-scala" % "3.6.0",
+      "com.fasterxml.jackson.module" %% "jackson-module-scala" % "2.17.0"
+    )
+  )